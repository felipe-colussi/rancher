FROM registry.suse.com/bci/bci-base:15.4

RUN zypper -n install --no-recommends git-core curl ca-certificates unzip xz gzip sed tar shadow gawk vim-small netcat-openbsd mkisofs && \
    zypper -n clean -a && rm -rf /tmp/* /var/tmp/* /usr/share/doc/packages/* && \
    useradd rancher && \
    mkdir -p /var/lib/rancher /var/lib/cattle /opt/jail /opt/drivers/management-state/bin && \
    chown -R rancher /var/lib/rancher /var/lib/cattle /usr/local/bin

RUN mkdir /root/.kube && \
    ln -s /etc/rancher/k3s/k3s.yaml /root/.kube/k3s.yaml  && \
    ln -s /etc/rancher/k3s/k3s.yaml /root/.kube/config && \
    ln -s /usr/bin/rancher /usr/bin/reset-password && \
    ln -s /usr/bin/rancher /usr/bin/ensure-default-admin
WORKDIR /var/lib/rancher

ARG ARCH=amd64
ARG ETCD_UNSUPPORTED_ARCH
ARG IMAGE_REPO=rancher
ARG SYSTEM_CHART_DEFAULT_BRANCH=dev-v2.7
ARG CHART_DEFAULT_BRANCH=dev-v2.7
ARG PARTNER_CHART_DEFAULT_BRANCH=main
ARG RKE2_CHART_DEFAULT_BRANCH=main
# kontainer-driver-metadata branch to be set for specific branch other than dev/master, logic at rancher/rancher/pkg/settings/setting.go
ARG CATTLE_KDM_BRANCH=dev-v2.7

ENV CATTLE_SYSTEM_CHART_DEFAULT_BRANCH=$SYSTEM_CHART_DEFAULT_BRANCH
ENV CATTLE_CHART_DEFAULT_BRANCH=$CHART_DEFAULT_BRANCH
ENV CATTLE_PARTNER_CHART_DEFAULT_BRANCH=$PARTNER_CHART_DEFAULT_BRANCH
ENV CATTLE_RKE2_CHART_DEFAULT_BRANCH=$RKE2_CHART_DEFAULT_BRANCH
ENV CATTLE_HELM_VERSION v2.16.8-rancher2
ENV CATTLE_MACHINE_VERSION v0.15.0-rancher100
ENV CATTLE_K3S_VERSION v1.26.4+k3s1
ENV CATTLE_MACHINE_PROVISION_IMAGE rancher/machine:${CATTLE_MACHINE_VERSION}
ENV CATTLE_ETCD_VERSION v3.5.1
ENV LOGLEVEL_VERSION v0.1.5
ENV TINI_VERSION v0.18.0
ENV TELEMETRY_VERSION v0.5.20
ENV DOCKER_MACHINE_LINODE_VERSION v0.1.8
ENV LINODE_UI_DRIVER_VERSION v0.5.0
# make sure the version number is consistent with the one at Line 100 of pkg/data/management/machinedriver_data.go
ENV DOCKER_MACHINE_HARVESTER_VERSION v0.6.5
ENV CATTLE_KDM_BRANCH ${CATTLE_KDM_BRANCH}
ENV HELM_VERSION v3.11.3
ENV KUSTOMIZE_VERSION v5.0.1
ENV CATTLE_WINS_AGENT_VERSION v0.4.11
ENV CATTLE_WINS_AGENT_INSTALL_SCRIPT https://raw.githubusercontent.com/rancher/wins/${CATTLE_WINS_AGENT_VERSION}/install.ps1
ENV CATTLE_WINS_AGENT_UNINSTALL_SCRIPT https://raw.githubusercontent.com/rancher/wins/${CATTLE_WINS_AGENT_VERSION}/uninstall.ps1
ENV CATTLE_WINS_AGENT_UPGRADE_IMAGE rancher/wins:${CATTLE_WINS_AGENT_VERSION}
ENV CATTLE_CSI_PROXY_AGENT_VERSION v1.1.1
# make sure the CATTLE_SYSTEM_AGENT_VERSION is consistent with tests/v2/codecoverage/package/Dockerfile and pkg/settings/setting.go
ENV CATTLE_SYSTEM_AGENT_VERSION v0.3.3-rc4
ENV CATTLE_SYSTEM_AGENT_INSTALL_SCRIPT https://raw.githubusercontent.com/rancher/system-agent/${CATTLE_SYSTEM_AGENT_VERSION}/install.sh
ENV CATTLE_SYSTEM_AGENT_UNINSTALL_SCRIPT https://raw.githubusercontent.com/rancher/system-agent/${CATTLE_SYSTEM_AGENT_VERSION}/system-agent-uninstall.sh
ENV CATTLE_SYSTEM_AGENT_UPGRADE_IMAGE rancher/system-agent:${CATTLE_SYSTEM_AGENT_VERSION}-suc
ENV CATTLE_SYSTEM_UPGRADE_CONTROLLER_CHART_VERSION 102.1.0+up0.5.0

# System charts minimal version
ENV CATTLE_FLEET_MIN_VERSION=102.1.0+up0.7.0-rc.3
# Deprecated in favor of CATTLE_RANCHER_WEBHOOK_VERSION.
ENV CATTLE_RANCHER_WEBHOOK_MIN_VERSION=''
ENV CATTLE_RANCHER_WEBHOOK_VERSION=2.0.5+up0.3.5-rc6
ENV CATTLE_CSP_ADAPTER_MIN_VERSION=2.0.2+up2.0.2-rc2

RUN mkdir -p /var/lib/rancher-data/local-catalogs/system-library && \
    mkdir -p /var/lib/rancher-data/local-catalogs/library && \
    mkdir -p /var/lib/rancher-data/local-catalogs/helm3-library && \
    mkdir -p /var/lib/rancher-data/local-catalogs/v2 && \
    git clone -b $CATTLE_SYSTEM_CHART_DEFAULT_BRANCH --depth 1 https://github.com/rancher/system-charts /var/lib/rancher-data/local-catalogs/system-library && \
    # Charts need to be copied into the sha256 value of git url computed in https://github.com/rancher/rancher/blob/5ebda9ac23c06e9647b586ec38aa51cc9ff9b031/pkg/catalogv2/git/download.go#L102 to create a unique folder per url
    git clone -b $CATTLE_CHART_DEFAULT_BRANCH --depth 1 https://git.rancher.io/charts /var/lib/rancher-data/local-catalogs/v2/rancher-charts/4b40cac650031b74776e87c1a726b0484d0877c3ec137da0872547ff9b73a721/ && \
    git clone -b $CATTLE_PARTNER_CHART_DEFAULT_BRANCH --depth 1 https://git.rancher.io/partner-charts /var/lib/rancher-data/local-catalogs/v2/rancher-partner-charts/8f17acdce9bffd6e05a58a3798840e408c4ea71783381ecd2e9af30baad65974 && \
    git clone -b $CATTLE_RKE2_CHART_DEFAULT_BRANCH --depth 1 https://git.rancher.io/rke2-charts /var/lib/rancher-data/local-catalogs/v2/rancher-rke2-charts/675f1b63a0a83905972dcab2794479ed599a6f41b86cd6193d69472d0fa889c9 && \
    git clone -b master --depth 1 https://github.com/rancher/charts /var/lib/rancher-data/local-catalogs/library && \
    git clone -b master --depth 1 https://github.com/rancher/helm3-charts /var/lib/rancher-data/local-catalogs/helm3-library

RUN curl -sLf https://github.com/rancher/machine/releases/download/${CATTLE_MACHINE_VERSION}/rancher-machine-${ARCH}.tar.gz | tar xvzf - -C /usr/bin && \
    curl -sLf https://github.com/rancher/loglevel/releases/download/${LOGLEVEL_VERSION}/loglevel-${ARCH}-${LOGLEVEL_VERSION}.tar.gz | tar xvzf - -C /usr/bin && \
    curl -LO https://github.com/linode/docker-machine-driver-linode/releases/download/${DOCKER_MACHINE_LINODE_VERSION}/docker-machine-driver-linode_linux-amd64.zip && \
    unzip docker-machine-driver-linode_linux-amd64.zip -d /opt/drivers/management-state/bin && \
    mkdir -p /usr/share/rancher/ui/assets/ && \
    cp /opt/drivers/management-state/bin/docker-machine-driver-linode /usr/share/rancher/ui/assets/ && \
    rm docker-machine-driver-linode_linux-amd64.zip

RUN curl -LO https://releases.rancher.com/harvester-node-driver/${DOCKER_MACHINE_HARVESTER_VERSION}/docker-machine-driver-harvester-amd64.tar.gz && \
    tar -xf docker-machine-driver-harvester-amd64.tar.gz -C /opt/drivers/management-state/bin && \
    cp /opt/drivers/management-state/bin/docker-machine-driver-harvester /usr/share/rancher/ui/assets/ && \
    rm docker-machine-driver-harvester-amd64.tar.gz

ENV TINI_URL_amd64=https://github.com/krallin/tini/releases/download/${TINI_VERSION}/tini \
    TINI_URL_arm64=https://github.com/krallin/tini/releases/download/${TINI_VERSION}/tini-arm64 \
    TINI_URL_s390x=https://github.com/krallin/tini/releases/download/${TINI_VERSION}/tini-s390x \
    TINI_URL=TINI_URL_${ARCH}

ENV HELM_URL_V2_amd64=https://github.com/rancher/helm/releases/download/${CATTLE_HELM_VERSION}/rancher-helm \
    HELM_URL_V2_arm64=https://github.com/rancher/helm/releases/download/${CATTLE_HELM_VERSION}/rancher-helm-arm64 \
    HELM_URL_V2_s390x=https://github.com/rancher/helm/releases/download/${CATTLE_HELM_VERSION}/rancher-helm-s390x \
    HELM_URL_V2=HELM_URL_V2_${ARCH} \
    HELM_URL_V3=https://get.helm.sh/helm-${HELM_VERSION}-linux-${ARCH}.tar.gz \
    TILLER_URL_amd64=https://github.com/rancher/helm/releases/download/${CATTLE_HELM_VERSION}/rancher-tiller \
    TILLER_URL_arm64=https://github.com/rancher/helm/releases/download/${CATTLE_HELM_VERSION}/rancher-tiller-arm64 \
    TILLER_URL_s390x=https://github.com/rancher/helm/releases/download/${CATTLE_HELM_VERSION}/rancher-tiller-s390x \
    TILLER_URL=TILLER_URL_${ARCH} \
    ETCD_URL=https://github.com/etcd-io/etcd/releases/download/${CATTLE_ETCD_VERSION}/etcd-${CATTLE_ETCD_VERSION}-linux-${ARCH}.tar.gz \
    KUSTOMIZE_URL=https://github.com/kubernetes-sigs/kustomize/releases/download/kustomize/${KUSTOMIZE_VERSION}/kustomize_${KUSTOMIZE_VERSION}_linux_${ARCH}.tar.gz

RUN curl -sLf ${KUSTOMIZE_URL} | tar -xzf - -C /usr/bin

# set up helm 2
RUN curl -sLf ${!HELM_URL_V2} > /usr/bin/rancher-helm && \
    curl -sLf ${!TILLER_URL} > /usr/bin/rancher-tiller && \
    ln -s /usr/bin/rancher-helm /usr/bin/helm && \
    ln -s /usr/bin/rancher-tiller /usr/bin/tiller && \
    chmod +x /usr/bin/rancher-helm /usr/bin/rancher-tiller

# set up helm 3
RUN curl ${HELM_URL_V3} | tar xvzf - --strip-components=1 -C /usr/bin && \
    mv /usr/bin/helm /usr/bin/helm_v3 && \
    chmod +x /usr/bin/kustomize

# Set up K3s: copy the necessary binaries from the K3s image.
COPY --from=rancher/k3s:v1.26.4-k3s1 \
    /bin/blkid \
    /bin/cni \
    /bin/conntrack \
    /bin/containerd \
    /bin/containerd-shim-runc-v2 \
    /bin/ethtool \
    /bin/ip \
    /bin/ipset \
    /bin/k3s \
    /bin/losetup \
    /bin/pigz \
    /bin/runc \
    /bin/which \
    /bin/aux/xtables-legacy-multi \
/usr/bin/

RUN ln -s /usr/bin/cni /usr/bin/bridge && \
    ln -s /usr/bin/cni /usr/bin/flannel && \
    ln -s /usr/bin/cni /usr/bin/host-local && \
    ln -s /usr/bin/cni /usr/bin/loopback && \
    ln -s /usr/bin/cni /usr/bin/portmap && \
    ln -s /usr/bin/k3s /usr/bin/crictl && \
    ln -s /usr/bin/k3s /usr/bin/ctr && \
    ln -s /usr/bin/k3s /usr/bin/k3s-agent && \
    ln -s /usr/bin/k3s /usr/bin/k3s-etcd-snapshot && \
    ln -s /usr/bin/k3s /usr/bin/k3s-server && \
    ln -s /usr/bin/k3s /usr/bin/kubectl && \
    ln -s /usr/bin/pigz /usr/bin/unpigz && \
    ln -s /usr/bin/xtables-legacy-multi /usr/bin/iptables && \
    ln -s /usr/bin/xtables-legacy-multi /usr/bin/iptables-save && \
    ln -s /usr/bin/xtables-legacy-multi /usr/bin/iptables-restore && \
    ln -s /usr/bin/xtables-legacy-multi /usr/bin/iptables-translate && \
    ln -s /usr/bin/xtables-legacy-multi /usr/bin/ip6tables && \
    ln -s /usr/bin/xtables-legacy-multi /usr/bin/ip6tables-save && \
    ln -s /usr/bin/xtables-legacy-multi /usr/bin/ip6tables-restore && \
    ln -s /usr/bin/xtables-legacy-multi /usr/bin/ip6tables-translate

RUN curl -sLf ${!TINI_URL} > /usr/bin/tini && \
    mkdir -p /var/lib/rancher/k3s/agent/images/ && \
    curl -sfL ${ETCD_URL} | tar xvzf - --strip-components=1 --no-same-owner -C /usr/bin/ etcd-${CATTLE_ETCD_VERSION}-linux-${ARCH}/etcdctl && \
    curl -sLf https://github.com/rancher/telemetry/releases/download/${TELEMETRY_VERSION}/telemetry-${ARCH} > /usr/bin/telemetry && \
    chmod +x /usr/bin/tini /usr/bin/telemetry && \
    mkdir -p /var/lib/rancher-data/driver-metadata

<<<<<<< HEAD
ENV CATTLE_UI_VERSION 2.7.5-rc2
ENV CATTLE_DASHBOARD_UI_VERSION v2.7.5-rc3
=======
ENV CATTLE_UI_VERSION 2.7.5-rc3
ENV CATTLE_DASHBOARD_UI_VERSION v2.7.5-rc2
>>>>>>> efc89a7c
ENV CATTLE_CLI_VERSION v2.7.2-rc1

# Base UI brand used as a fallback env setting (not user facing) to indicate this is a non-prime install
ENV CATTLE_BASE_UI_BRAND=

# Please update the api-ui-version in pkg/settings/settings.go when updating the version here.
ENV CATTLE_API_UI_VERSION 1.1.9

RUN mkdir -p /var/log/auditlog
ENV AUDIT_LOG_PATH /var/log/auditlog/rancher-api-audit.log
ENV AUDIT_LOG_MAXAGE 10
ENV AUDIT_LOG_MAXBACKUP 10
ENV AUDIT_LOG_MAXSIZE 100
ENV AUDIT_LEVEL 0

RUN mkdir -p /usr/share/rancher/ui && \
    cd /usr/share/rancher/ui && \
    curl -sL https://releases.rancher.com/ui/${CATTLE_UI_VERSION}.tar.gz | tar xvzf - --strip-components=1 && \
    mkdir -p assets/rancher-ui-driver-linode && \
    cd assets/rancher-ui-driver-linode && \
    curl -O https://linode.github.io/rancher-ui-driver-linode/releases/${LINODE_UI_DRIVER_VERSION}/component.js && \
    curl -O https://linode.github.io/rancher-ui-driver-linode/releases/${LINODE_UI_DRIVER_VERSION}/component.css && \
    curl -O https://linode.github.io/rancher-ui-driver-linode/releases/${LINODE_UI_DRIVER_VERSION}/linode.svg && \
    mkdir -p /usr/share/rancher/ui/api-ui && \
    cd /usr/share/rancher/ui/api-ui && \
    curl -sL https://releases.rancher.com/api-ui/${CATTLE_API_UI_VERSION}.tar.gz | tar xvzf - --strip-components=1 && \
    mkdir -p /usr/share/rancher/ui-dashboard/dashboard && \
    cd /usr/share/rancher/ui-dashboard/dashboard && \
    curl -sL https://releases.rancher.com/dashboard/${CATTLE_DASHBOARD_UI_VERSION}.tar.gz | tar xvzf - --strip-components=2 && \
    ln -s dashboard/index.html ../index.html && \
    cd ../../ui/assets && \
    curl -sfL https://github.com/rancher/system-agent/releases/download/${CATTLE_SYSTEM_AGENT_VERSION}/rancher-system-agent-arm64 -O && \
    curl -sfL https://github.com/rancher/system-agent/releases/download/${CATTLE_SYSTEM_AGENT_VERSION}/rancher-system-agent-amd64 -O && \
    curl -sfL https://github.com/rancher/system-agent/releases/download/${CATTLE_SYSTEM_AGENT_VERSION}/rancher-system-agent-s390x -O && \
    curl -sfL ${CATTLE_SYSTEM_AGENT_INSTALL_SCRIPT} -o system-agent-install.sh && \
    curl -sfL ${CATTLE_SYSTEM_AGENT_UNINSTALL_SCRIPT} -o system-agent-uninstall.sh && \
    curl -sfL https://github.com/rancher/wins/releases/download/${CATTLE_WINS_AGENT_VERSION}/wins.exe -O && \
    curl -sfL https://acs-mirror.azureedge.net/csi-proxy/${CATTLE_CSI_PROXY_AGENT_VERSION}/binaries/csi-proxy-${CATTLE_CSI_PROXY_AGENT_VERSION}.tar.gz -O && \
    curl -sfL ${CATTLE_WINS_AGENT_INSTALL_SCRIPT} -o wins-agent-install.ps1 \
    curl -sfL ${CATTLE_WINS_AGENT_UNINSTALL_SCRIPT} -o wins-agent-uninstall.ps1

ENV CATTLE_CLI_URL_DARWIN  https://releases.rancher.com/cli2/${CATTLE_CLI_VERSION}/rancher-darwin-amd64-${CATTLE_CLI_VERSION}.tar.gz
ENV CATTLE_CLI_URL_LINUX   https://releases.rancher.com/cli2/${CATTLE_CLI_VERSION}/rancher-linux-amd64-${CATTLE_CLI_VERSION}.tar.gz
ENV CATTLE_CLI_URL_WINDOWS https://releases.rancher.com/cli2/${CATTLE_CLI_VERSION}/rancher-windows-386-${CATTLE_CLI_VERSION}.zip

ARG VERSION=dev
ENV CATTLE_SERVER_VERSION ${VERSION}
COPY entrypoint.sh rancher /usr/bin/
COPY kustomize.sh /usr/bin/
COPY jailer.sh /usr/bin/
COPY k3s-airgap-images.tar /var/lib/rancher/k3s/agent/images/
RUN chmod +x /usr/bin/entrypoint.sh
RUN chmod +x /usr/bin/kustomize.sh

COPY data.json /var/lib/rancher-data/driver-metadata/

ENV CATTLE_AGENT_IMAGE ${IMAGE_REPO}/rancher-agent:${VERSION}
ENV CATTLE_SERVER_IMAGE ${IMAGE_REPO}/rancher
ENV ETCDCTL_API=3

ENV SSL_CERT_DIR /etc/rancher/ssl
VOLUME /var/lib/rancher
VOLUME /var/lib/kubelet
VOLUME /var/lib/cni
VOLUME /var/log

ENV ETCD_UNSUPPORTED_ARCH ${ETCD_UNSUPPORTED_ARCH}

ENTRYPOINT ["entrypoint.sh"]<|MERGE_RESOLUTION|>--- conflicted
+++ resolved
@@ -163,13 +163,8 @@
     chmod +x /usr/bin/tini /usr/bin/telemetry && \
     mkdir -p /var/lib/rancher-data/driver-metadata
 
-<<<<<<< HEAD
-ENV CATTLE_UI_VERSION 2.7.5-rc2
+ENV CATTLE_UI_VERSION 2.7.5-rc3
 ENV CATTLE_DASHBOARD_UI_VERSION v2.7.5-rc3
-=======
-ENV CATTLE_UI_VERSION 2.7.5-rc3
-ENV CATTLE_DASHBOARD_UI_VERSION v2.7.5-rc2
->>>>>>> efc89a7c
 ENV CATTLE_CLI_VERSION v2.7.2-rc1
 
 # Base UI brand used as a fallback env setting (not user facing) to indicate this is a non-prime install
